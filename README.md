--- conflicted
+++ resolved
@@ -6,11 +6,7 @@
 
 Chapbook is a story format for Twine 2, which means that it plays stories created in Twine in a web browser. To use it, add this URL as a story format:
 
-<<<<<<< HEAD
-`https://klembot.github.io/chapbook/use/0.1.0/format.js`
-=======
 `https://klembot.github.io/chapbook/use/1.0.0-beta1/format.js`
->>>>>>> e3b57bca
 
 Chapbook is currently in **beta** state. It produces working stories, but it is still rough around the edges, and probably contains bugs.
 
