--- conflicted
+++ resolved
@@ -1,20 +1,12 @@
 # Chapbook, a story format for Twine 2
+
+![][logo.svg]
 
 _by Chris Klimas_
 
 Chapbook is a story format for Twine 2, which means that it plays stories created in Twine in a web browser. To use it, add this URL as a story format:
 
-<<<<<<< HEAD
-`https://klembot.github.io/chapbook/use/1.0.0-beta2/format.js`
-
-There is a also a micro version of Chapbook that removes all test-related code. It is around 80% of the size of the full version. To use this, add this URL as a story format:
-
-`https://klembot.github.io/chapbook/use/1.0.0-beta2-micro/format.js`
-
-Chapbook is currently in **beta** state. It produces working stories, but it is still rough around the edges, and probably contains bugs.
-=======
 `https://klembot.github.io/chapbook/use/1.0.0/format.js`
->>>>>>> c0739207
 
 Chapbook is released under the [MIT license](https://en.wikipedia.org/wiki/MIT_License). It can be used to create commercial works without royalty payment or other arrangement.
 
